<<<<<<< HEAD
// +build !windows,!plan9,!solaris,!aix,!js
=======
//go:build !windows && !plan9 && !solaris && !aix
// +build !windows,!plan9,!solaris,!aix
>>>>>>> d5db64bd

package bbolt

import (
	"fmt"
	"syscall"
	"time"
	"unsafe"

	"golang.org/x/sys/unix"
)

// flock acquires an advisory lock on a file descriptor.
func flock(db *DB, exclusive bool, timeout time.Duration) error {
	var t time.Time
	if timeout != 0 {
		t = time.Now()
	}
	fd := db.file.Fd()
	flag := syscall.LOCK_NB
	if exclusive {
		flag |= syscall.LOCK_EX
	} else {
		flag |= syscall.LOCK_SH
	}
	for {
		// Attempt to obtain an exclusive lock.
		err := syscall.Flock(int(fd), flag)
		if err == nil {
			return nil
		} else if err != syscall.EWOULDBLOCK {
			return err
		}

		// If we timed out then return an error.
		if timeout != 0 && time.Since(t) > timeout-flockRetryTimeout {
			return ErrTimeout
		}

		// Wait for a bit and try again.
		time.Sleep(flockRetryTimeout)
	}
}

// funlock releases an advisory lock on a file descriptor.
func funlock(db *DB) error {
	return syscall.Flock(int(db.file.Fd()), syscall.LOCK_UN)
}

// mmap memory maps a DB's data file.
func mmap(db *DB, sz int) error {
	// Map the data file to memory.
	b, err := unix.Mmap(int(db.file.Fd()), 0, sz, syscall.PROT_READ, syscall.MAP_SHARED|db.MmapFlags)
	if err != nil {
		return err
	}

	// Advise the kernel that the mmap is accessed randomly.
	err = unix.Madvise(b, syscall.MADV_RANDOM)
	if err != nil && err != syscall.ENOSYS {
		// Ignore not implemented error in kernel because it still works.
		return fmt.Errorf("madvise: %s", err)
	}

	// Save the original byte slice and convert to a byte array pointer.
	db.dataref = b
	db.data = (*[maxMapSize]byte)(unsafe.Pointer(&b[0]))
	db.datasz = sz
	return nil
}

// munmap unmaps a DB's data file from memory.
func munmap(db *DB) error {
	// Ignore the unmap if we have no mapped data.
	if db.dataref == nil {
		return nil
	}

	// Unmap using the original byte slice.
	err := unix.Munmap(db.dataref)
	db.dataref = nil
	db.data = nil
	db.datasz = 0
	return err
}<|MERGE_RESOLUTION|>--- conflicted
+++ resolved
@@ -1,9 +1,5 @@
-<<<<<<< HEAD
-// +build !windows,!plan9,!solaris,!aix,!js
-=======
 //go:build !windows && !plan9 && !solaris && !aix
 // +build !windows,!plan9,!solaris,!aix
->>>>>>> d5db64bd
 
 package bbolt
 
